/***********************************************************************************************************************
 *
 * Copyright (C) 2010 by the Stratosphere project (http://stratosphere.eu)
 *
 * Licensed under the Apache License, Version 2.0 (the "License"); you may not use this file except in compliance with
 * the License. You may obtain a copy of the License at
 *
 *     http://www.apache.org/licenses/LICENSE-2.0
 *
 * Unless required by applicable law or agreed to in writing, software distributed under the License is distributed on
 * an "AS IS" BASIS, WITHOUT WARRANTIES OR CONDITIONS OF ANY KIND, either express or implied. See the License for the
 * specific language governing permissions and limitations under the License.
 *
 **********************************************************************************************************************/

package eu.stratosphere.pact.compiler.plan;

import java.util.ArrayList;
import java.util.Collections;
import java.util.List;
import java.util.Map;

import eu.stratosphere.nephele.configuration.Configuration;
import eu.stratosphere.pact.common.contract.Contract;
import eu.stratosphere.pact.common.contract.Order;
import eu.stratosphere.pact.common.contract.ReduceContract;
import eu.stratosphere.pact.compiler.CompilerException;
import eu.stratosphere.pact.compiler.DataStatistics;
import eu.stratosphere.pact.compiler.GlobalProperties;
import eu.stratosphere.pact.compiler.LocalProperties;
import eu.stratosphere.pact.compiler.PactCompiler;
import eu.stratosphere.pact.compiler.costs.CostEstimator;
import eu.stratosphere.pact.runtime.task.util.OutputEmitter.ShipStrategy;
import eu.stratosphere.pact.runtime.task.util.TaskConfig.LocalStrategy;

/**
 * The Optimizer representation of a <i>Reduce</i> contract node.
 * 
 * @author Stephan Ewen (stephan.ewen@tu-berlin.de)
 */
public class ReduceNode extends SingleInputNode {
	private List<OptimizerNode> cachedPlans; // a cache for the computed alternative plans

	private float combinerReducingFactor = 1.0f; // the factor by which the combiner reduces the data

	/**
	 * Creates a new ReduceNode for the given contract.
	 * 
	 * @param pactContract
	 *        The reduce contract object.
	 */
	public ReduceNode(ReduceContract pactContract) {
		super(pactContract);
		
		// see if an internal hint dictates the strategy to use
		Configuration conf = getPactContract().getParameters();
		String localStrategy = conf.getString(PactCompiler.HINT_LOCAL_STRATEGY, null);

		if (localStrategy != null) {
			if (PactCompiler.HINT_LOCAL_STRATEGY_SORT.equals(localStrategy)) {
				setLocalStrategy(LocalStrategy.SORT);
			} else if (PactCompiler.HINT_LOCAL_STRATEGY_COMBINING_SORT.equals(localStrategy)) {
				setLocalStrategy(LocalStrategy.COMBININGSORT);
			} else {
				throw new CompilerException("Invalid local strategy hint for match contract: " + localStrategy);
			}
		} else {
			setLocalStrategy(LocalStrategy.NONE);
		}
	}

	/**
	 * Copy constructor to create a copy of a ReduceNode with a different predecessor. The predecessor
	 * is assumed to be of the same type and merely a copy with different strategies, as they
	 * are created in the process of the plan enumeration.
	 * 
	 * @param template
	 *        The ReduceNode to create a copy of.
	 * @param pred
	 *        The new predecessor.
	 * @param conn
	 *        The old connection to copy properties from.
	 * @param globalProps
	 *        The global properties of this copy.
	 * @param localProps
	 *        The local properties of this copy.
	 */
	protected ReduceNode(ReduceNode template, List<OptimizerNode> pred, List<PactConnection> conn, GlobalProperties globalProps,
			LocalProperties localProps) {
		super(template, pred, conn, globalProps, localProps);
	}

	// ------------------------------------------------------------------------

	/**
	 * Gets the contract object for this reduce node.
	 * 
	 * @return The contract.
	 */
<<<<<<< HEAD
	@Override
	public ReduceContract<?, ?, ?, ?> getPactContract() {
		return (ReduceContract<?, ?, ?, ?>) super.getPactContract();
=======
	public ReduceContract getPactContract() {
		return (ReduceContract) super.getPactContract();
>>>>>>> 3775fdca
	}

	/**
	 * Checks, whether a combiner function has been given for the function encapsulated
	 * by this reduce contract.
	 * 
	 * @return True, if a combiner has been given, false otherwise.
	 */
	public boolean isCombineable() {
		return getPactContract().isCombinable();
	}

	/**
	 * Provides the optimizers decision whether an external combiner should be used or not.
	 * Current implementation is based on heuristics!
	 * 
	 * @return True, if an external combiner should be used, False otherwise
	 */
	public boolean useExternalCombiner() {
		if (!isCombineable()) {
			return false;
		}
		// else

		if(this.input.get(0).getShipStrategy() == ShipStrategy.PARTITION_HASH) {
			// test if all input connections use the same strategy
			for(PactConnection c : this.input) {
				if(c.getShipStrategy() != ShipStrategy.PARTITION_HASH)
					return false;
			}
			return true;
		}
		
		if(this.input.get(0).getShipStrategy() == ShipStrategy.PARTITION_RANGE) {
			// test if all input connections use the same strategy
			for(PactConnection c : this.input) {
				if(c.getShipStrategy() != ShipStrategy.PARTITION_RANGE)
					return false;
			}
			return true;
		}
		
		// strategy is neither PARTITION_HASH nor PARTITION_RANGE
		return false;
	}

	/*
	 * (non-Javadoc)
	 * @see eu.stratosphere.pact.compiler.plan.OptimizerNode#getName()
	 */
	@Override
	public String getName() {
		return "Reduce";
	}

	/*
	 * (non-Javadoc)
	 * @see eu.stratosphere.pact.compiler.plan.OptimizerNode#isMemoryConsumer()
	 */
	@Override
	public int getMemoryConsumerCount() {
		switch(this.localStrategy) {
			case SORT:          return 1;
			case COMBININGSORT: return 1;
			case NONE:          return 0;
			default:	        return 0;
		}
	}

	/*
	 * (non-Javadoc)
	 * @see eu.stratosphere.pact.compiler.plan.OptimizerNode#setInputs(java.util.Map)
	 */
	@Override
	public void setInputs(Map<Contract, OptimizerNode> contractToNode) {
		super.setInputs(contractToNode);
	}

	/*
	 * (non-Javadoc)
	 * @see eu.stratosphere.pact.compiler.plan.OptimizerNode#computeInterestingProperties()
	 */
	@Override
	public void computeInterestingPropertiesForInputs(CostEstimator estimator) {
<<<<<<< HEAD
		// check, if there is an output contract that tells us that certain properties are preserved.
		// if so, propagate to the child.
		List<InterestingProperties> thisNodesIntProps = getInterestingProperties();
		List<InterestingProperties> props = null;

		switch (getOutputContract()) {
		case SameKey:
		case SuperKey:
			props = InterestingProperties.filterByOutputContract(thisNodesIntProps, getOutputContract());
			break;
		default:
			props = new ArrayList<InterestingProperties>();
			break;
		}

		// add the first interesting properties: partitioned and grouped
		InterestingProperties ip1 = new InterestingProperties();
		ip1.getGlobalProperties().setPartitioning(PartitionProperty.ANY);
		ip1.getLocalProperties().setKeysGrouped(true);
		
		for(PactConnection c : this.input) {
			Costs cost = new Costs();
			estimator.getHashPartitioningCost(c, cost);
			ip1.getMaximalCosts().addCosts(cost);
			cost = new Costs();
			estimator.getLocalSortCost(this, Collections.<PactConnection>singletonList(c), cost);
			ip1.getMaximalCosts().addCosts(cost);
		}

		// add the second interesting properties: partitioned only
		InterestingProperties ip2 = new InterestingProperties();
		ip2.getGlobalProperties().setPartitioning(PartitionProperty.ANY);
		for(PactConnection c : this.input) {
			Costs cost = new Costs();
			estimator.getHashPartitioningCost(c, cost);
			ip2.getMaximalCosts().addCosts(cost);
		}

		InterestingProperties.mergeUnionOfInterestingProperties(props, ip1);
		InterestingProperties.mergeUnionOfInterestingProperties(props, ip2);

		for(PactConnection c : this.input) {
			c.addAllInterestingProperties(props);
		}
=======
//		// check, if there is an output contract that tells us that certain properties are preserved.
//		// if so, propagate to the child.
//		List<InterestingProperties> thisNodesIntProps = getInterestingProperties();
//		List<InterestingProperties> props = null;
//
//		switch (getOutputContract()) {
//		case SameKey:
//		case SuperKey:
//			props = InterestingProperties.filterByOutputContract(thisNodesIntProps, getOutputContract());
//			break;
//		default:
//			props = new ArrayList<InterestingProperties>();
//			break;
//		}
//
//		// add the first interesting properties: partitioned and grouped
//		InterestingProperties ip1 = new InterestingProperties();
//		ip1.getGlobalProperties().setPartitioning(PartitionProperty.ANY);
//		ip1.getLocalProperties().setKeysGrouped(true);
//		estimator.getHashPartitioningCost(this.input, ip1.getMaximalCosts());
//		Costs c = new Costs();
//		estimator.getLocalSortCost(this, this.input, c);
//		ip1.getMaximalCosts().addCosts(c);
//
//		// add the second interesting properties: partitioned only
//		InterestingProperties ip2 = new InterestingProperties();
//		ip2.getGlobalProperties().setPartitioning(PartitionProperty.ANY);
//		estimator.getHashPartitioningCost(this.input, ip2.getMaximalCosts());
//
//		InterestingProperties.mergeUnionOfInterestingProperties(props, ip1);
//		InterestingProperties.mergeUnionOfInterestingProperties(props, ip2);
//
//		input.addAllInterestingProperties(props);
		this.input.setNoInterestingProperties();
>>>>>>> 3775fdca
	}

	@Override
	protected void computeValidPlanAlternatives(List<List<OptimizerNode>> alternativeSubPlanCominations,
			CostEstimator estimator, List<OptimizerNode> outputPlans)
	{

		for(List<OptimizerNode> predList : alternativeSubPlanCominations) {
			// we have to check if all shipStrategies are the same or at least compatible
			ShipStrategy ss = ShipStrategy.NONE;
			
			for(PactConnection c : this.input) {
				ShipStrategy newSS = c.getShipStrategy();
				
				if(newSS == ShipStrategy.BROADCAST || newSS == ShipStrategy.SFR)
					// invalid strategy: we do not produce an alternative node
					continue;
		
				// as long as no ShipStrategy is set we can pick the strategy from the current connection
				if(ss == ShipStrategy.NONE) {
					ss = newSS;
					continue;
				}
				
				// as long as the ShipStrategy is the same everything is fine
				if(ss == newSS)
					continue;
				
				// incompatible strategies: we do not produce an alternative node
				continue;
			}
			

			GlobalProperties gp;
			LocalProperties lp;

			if (ss == ShipStrategy.NONE) {
				if(predList.size() == 1) {
					gp = predList.get(0).getGlobalProperties();
					lp = predList.get(0).getLocalProperties();
	
					if (gp.getPartitioning().isPartitioned() || gp.isKeyUnique()) {
						ss = ShipStrategy.FORWARD;
					} else {
						ss = ShipStrategy.PARTITION_HASH;
					}
	
					gp = PactConnection.getGlobalPropertiesAfterConnection(predList.get(0), this, ss);
					lp = PactConnection.getLocalPropertiesAfterConnection(predList.get(0), this, ss);
				} else {
					// TODO right now we drop all properties in the union case; need to figure out what properties can be kept
					gp = new GlobalProperties();
					lp = new LocalProperties();

					// as we dropped all properties we use hash strategy (forward cannot be applied)
					ss = ShipStrategy.PARTITION_HASH;
				}
			} else {
				if(predList.size() == 1) {
					// fixed strategy
					gp = PactConnection.getGlobalPropertiesAfterConnection(predList.get(0), this, ss);
					lp = PactConnection.getLocalPropertiesAfterConnection(predList.get(0), this, ss);
				} else {
					// TODO right now we drop all properties in the union case; need to figure out what properties can be kept
					gp = new GlobalProperties();
					lp = new LocalProperties();
				}

				if (!(gp.getPartitioning().isPartitioned() || gp.isKeyUnique())) {
					// the shipping strategy is fixed to a value that does not leave us with
					// the necessary properties. this candidate cannot produce a valid child
					continue;
				}
			}

			LocalStrategy ls = getLocalStrategy();

			// see, whether we need a local strategy
			if (!(lp.areKeysGrouped() || lp.getKeyOrder().isOrdered() || lp.isKeyUnique())) {
				// we need one
				if (ls != LocalStrategy.NONE) {
					if (ls != LocalStrategy.COMBININGSORT && ls != LocalStrategy.SORT) {
						// no valid plan possible
						continue;
					}
				}
				// local strategy free to choose
				else {
					ls = isCombineable() ? LocalStrategy.COMBININGSORT : LocalStrategy.SORT;
				}
			}

			// adapt the local properties
			if (ls == LocalStrategy.COMBININGSORT || ls == LocalStrategy.SORT) {
				lp.setKeyOrder(Order.ASCENDING);
				lp.setKeysGrouped(true);
			}

			// ----------------------------------------------------------------
			// see, if we have a combiner before shipping
			if (isCombineable() && ss != ShipStrategy.FORWARD) {
				// this node contains the estimates for the costs of the combiner,
				// as well as the updated size and cardinality estimates
				int index = 0;
				for(OptimizerNode pred : predList) {
					OptimizerNode combiner = new CombinerNode(getPactContract(), pred, this.combinerReducingFactor);
					combiner.setDegreeOfParallelism(pred.getDegreeOfParallelism());

					estimator.costOperator(combiner);
					predList.set(index, combiner); // replace reduce node with combiner node at appropriate index
					++index;
				}
			}
			
			ReduceNode n = new ReduceNode(this, predList, this.input, gp, lp);
			for(PactConnection cc : n.getInputConnections()) {
				cc.setShipStrategy(ss);
			}
			n.setLocalStrategy(ls);

			// compute, which of the properties survive, depending on the output contract
//			n.getGlobalProperties().filterByOutputContract(getOutputContract());
//			n.getLocalProperties().filterByOutputContract(getOutputContract());
			n.getGlobalProperties().reset();
			n.getLocalProperties().reset();

			estimator.costOperator(n);

			outputPlans.add(n);		
		}
	}
	
<<<<<<< HEAD
	/**
	 * Computes the number of keys that are processed by the PACT.
	 * 
	 * @return the number of keys processed by the PACT.
	 */
	private long computeNumberOfProcessedKeys() {
		long keySum = 0;
		
		for(PactConnection c : this.input) {
			OptimizerNode pred = c.getSourcePact();
		
			if(pred != null) {
				// if one input (all of them are unioned) does not know
				// its record count, we a pessimistic and return "unknown" as well
				if(pred.estimatedKeyCardinality == -1)
					return -1;
				
				// Each key is processed by Map
				// all inputs are union -> we sum up the keyCounts
				keySum += pred.estimatedKeyCardinality;
			} 
		}
		
		return keySum;
	}
	
	/**
	 * Computes the number of stub calls for one processed key. 
	 * 
	 * @return the number of stub calls for one processed key.
	 */
	private double computeStubCallsPerProcessedKey() {
		// the stub is called once for each key.
		return 1;
	}
	
	/**
	 * Computes the number of stub calls.
	 * 
	 * @return the number of stub calls.
	 */
	private long computeNumberOfStubCalls() {
		// the stub is called once per key
		return computeNumberOfProcessedKeys();
	}
	
	/**
	 * Computes the width of output records
	 * 
	 * @return width of output records
	 */
	private double computeAverageRecordWidth() {
		CompilerHints hints = getPactContract().getCompilerHints();
		
		if(hints != null && hints.getAvgBytesPerRecord() != -1) {
			// use hint if available
			return hints.getAvgBytesPerRecord();
		
		}
		
		long outputSize = 0;
		long numRecords = 0;
		for(PactConnection c : this.input) {
			OptimizerNode pred = c.getSourcePact();
			
			if(pred != null) {
				// if one input (all of them are unioned) does not know
				// its output size or number of records,
				// we a pessimistic and return "unknown" as well
				if(pred.estimatedOutputSize == -1 || pred.estimatedNumRecords == -1)
					return -1;
				
				outputSize += pred.estimatedOutputSize;
				numRecords += pred.estimatedNumRecords;
			}
		}
		
		double result = outputSize / (double)numRecords;
		
		// a record must have at least one byte...
		if(result < 1)
			return 1;
		
		return result;
	}
	
	private void computeCombinerReducingFactor() {
		if(!isCombineable())
			return;
		
		long numRecords = 0;
		for(PactConnection c : this.input) {
			OptimizerNode pred = c.getSourcePact();
			if(pred != null) {
				// if one input (all of them are unioned) does not know
				// its number of records, we a pessimistic and return
				// (reducing factor keeps -1 [unknown])
				if(pred.estimatedNumRecords == -11)
					return;
				
				numRecords += pred.estimatedNumRecords;
			}
		}
		
		long numKeys = computeNumberOfProcessedKeys();
		if(numKeys == -1)
			return;
		
		int parallelism = getDegreeOfParallelism();
		if(parallelism < 1)
			parallelism = 32; // @parallelism

		float inValsPerKey = numRecords / (float)numKeys;
		float valsPerNode = inValsPerKey / parallelism;
		// each node will process at least one key 
		if(valsPerNode < 1)
			valsPerNode = 1;

		this.combinerReducingFactor = 1 / valsPerNode;
	}
=======
//	/**
//	 * Computes the number of keys that are processed by the PACT.
//	 * 
//	 * @return the number of keys processed by the PACT.
//	 */
//	private long computeNumberOfProcessedKeys() {
//		OptimizerNode pred = input == null ? null : input.getSourcePact();
//
//		if(pred != null) {
//			// Each key is processed by Reduce
//			return pred.getEstimatedKeyCardinality();
//		} else {
//			return -1;
//		}
//	}
	
//	/**
//	 * Computes the number of stub calls for one processed key. 
//	 * 
//	 * @return the number of stub calls for one processed key.
//	 */
//	private double computeStubCallsPerProcessedKey() {
//		
//		// the stub is called once for each key.
//		return 1;
//	}
	
//	/**
//	 * Computes the number of stub calls.
//	 * 
//	 * @return the number of stub calls.
//	 */
//	private long computeNumberOfStubCalls() {
//		
//		// the stub is called once per key
//		return this.computeNumberOfProcessedKeys();
//	}
	
//	/**
//	 * Computes the width of output records
//	 * 
//	 * @return width of output records
//	 */
//	private double computeAverageRecordWidth() {
//		OptimizerNode pred = input == null ? null : input.getSourcePact();
//		CompilerHints hints = getPactContract().getCompilerHints();
//		
//		if(hints.getAvgBytesPerRecord() != -1) {
//			// use hint if available
//			return hints.getAvgBytesPerRecord();
//		
//		} else if (pred != null) {
//			// use record width of previous node
//			
//			if(pred.estimatedOutputSize != -1 && pred.estimatedNumRecords != -1) {
//				return (pred.getEstimatedOutputSize() / pred.getEstimatedNumRecords()) >= 1 ? 
//						(long) (pred.getEstimatedOutputSize() / pred.getEstimatedNumRecords()) : 1;
//			} else {
//				return -1.0;
//			}
//			
//		} else {
//			// we have no estimate for the width... 
//			return -1.0;
//		}
//	}
	
//	private void computeCombinerReducingFactor() {
//		OptimizerNode pred = input == null ? null : input.getSourcePact();
//		
//		if (isCombineable() && pred.estimatedNumRecords >= 1 && pred.estimatedKeyCardinality >= 1
//			&& pred.estimatedOutputSize >= -1) {
//			int parallelism = pred.getDegreeOfParallelism();
//			parallelism = parallelism >= 1 ? parallelism : 32; // @parallelism
//
//			float inValsPerKey = ((float) pred.estimatedNumRecords) / pred.estimatedKeyCardinality;
//			float valsPerNode = inValsPerKey / parallelism;
//			valsPerNode = valsPerNode >= 1.0f ? valsPerNode : 1.0f;
//
//			this.combinerReducingFactor = 1.0f / valsPerNode;
//		}
//	}
>>>>>>> 3775fdca
	
	/*
	 * (non-Javadoc)
	 * @see eu.stratosphere.pact.compiler.plan.OptimizerNode#computeOutputEstimates(eu.stratosphere.pact.compiler.DataStatistics)
	 */
	@Override
	public void computeOutputEstimates(DataStatistics statistics) {
<<<<<<< HEAD
		boolean allPredsAvailable = false;
		
		if(this.input != null) {
			for(PactConnection c : this.input) {
				if(c.getSourcePact() == null) {
					allPredsAvailable = false;
					break;
				}
			}
		}

		CompilerHints hints = getPactContract().getCompilerHints();
		
		// special hint handling for Reduce:
		// In case of SameKey OutputContract, avgNumValuesPerKey and avgRecordsEmittedPerStubCall are identical, 
		// since the stub is called once per key
		if(this.getOutputContract().equals(OutputContract.SameKey)) {
			if(hints.getAvgNumValuesPerKey() != -1 && hints.getAvgRecordsEmittedPerStubCall() == -1) {
				hints.setAvgRecordsEmittedPerStubCall(hints.getAvgNumValuesPerKey());
			}
			if(hints.getAvgRecordsEmittedPerStubCall() != -1 && hints.getAvgNumValuesPerKey() == -1) {
				hints.setAvgNumValuesPerKey(hints.getAvgRecordsEmittedPerStubCall());
			}
		}

		// check if preceding node is available
		if (!allPredsAvailable) {
			// Preceding node is not available, we take hints as given
			this.estimatedKeyCardinality = hints.getKeyCardinality();
			
			if(hints.getKeyCardinality() != -1 && hints.getAvgNumValuesPerKey() != -1) {
				this.estimatedNumRecords = (hints.getKeyCardinality() * hints.getAvgNumValuesPerKey()) >= 1 ? 
						(long) (hints.getKeyCardinality() * hints.getAvgNumValuesPerKey()) : 1;
			}
			
			if(this.estimatedNumRecords != -1 && hints.getAvgBytesPerRecord() != -1) {
				this.estimatedOutputSize = (this.estimatedNumRecords * hints.getAvgBytesPerRecord() >= 1) ? 
						(long) (this.estimatedNumRecords * hints.getAvgBytesPerRecord()) : 1;
			}
			
		} else {
			// We have a preceding node
		
			// ############# set default estimates
			
			// default output cardinality is equal to number of stub calls
			this.estimatedNumRecords = this.computeNumberOfStubCalls();
			// default key cardinality is -1
			this.estimatedKeyCardinality = -1;
			// default output size is equal to output size of previous node
			long outputSize = 0;
			for(PactConnection c : this.input) {
				OptimizerNode pred = c.getSourcePact();
				
				if(pred != null) {
					// if one input (all of them are unioned) does not know
					// its output size, we a pessimistic and return "unknown" as well
					if(pred.estimatedOutputSize == -1) {
						outputSize = -1;
						break;
					}
					
					outputSize += pred.estimatedOutputSize;
				}
			}
			
			this.estimatedOutputSize = outputSize;
			
			
			// ############# output cardinality estimation ##############
			
			boolean outputCardEstimated = true;
				
			if(hints.getKeyCardinality() != -1 && hints.getAvgNumValuesPerKey() != -1) {
				// we have precise hints
				this.estimatedNumRecords = (hints.getKeyCardinality() * hints.getAvgNumValuesPerKey() >= 1) ?
						(long) (hints.getKeyCardinality() * hints.getAvgNumValuesPerKey()) : 1;
			} else if(hints.getAvgRecordsEmittedPerStubCall() != 1.0) {
				// we know how many records are in average emitted per stub call
				this.estimatedNumRecords = (this.computeNumberOfStubCalls() * hints.getAvgRecordsEmittedPerStubCall() >= 1) ?
						(long) (this.computeNumberOfStubCalls() * hints.getAvgRecordsEmittedPerStubCall()) : 1;
			} else {
				outputCardEstimated = false;
			}
						
			// ############# output key cardinality estimation ##########

			if(hints.getKeyCardinality() != -1) {
				// number of keys is explicitly given by user hint
				this.estimatedKeyCardinality = hints.getKeyCardinality();
				
			} else if(!this.getOutputContract().equals(OutputContract.None)) {
				// we have an output contract which might help to estimate the number of output keys
				
				if(this.getOutputContract().equals(OutputContract.UniqueKey)) {
					// each output key is unique. Every record has a unique key.
					this.estimatedKeyCardinality = this.estimatedNumRecords;
					
				} else if(this.getOutputContract().equals(OutputContract.SameKey) || 
						this.getOutputContract().equals(OutputContract.SameKeyFirst) || 
						this.getOutputContract().equals(OutputContract.SameKeySecond)) {
					// we have a samekey output contract
					
					if(hints.getAvgRecordsEmittedPerStubCall() < 1.0) {
						// in average less than one record is emitted per stub call
						
						// compute the probability that at least one stub call emits a record for a given key 
						double probToKeepKey = 1.0 - Math.pow((1.0 - hints.getAvgRecordsEmittedPerStubCall()), this.computeStubCallsPerProcessedKey());

						this.estimatedKeyCardinality = (this.computeNumberOfProcessedKeys() * probToKeepKey >= 1) ?
								(long) (this.computeNumberOfProcessedKeys() * probToKeepKey) : 1;
					} else {
						// in average more than one record is emitted per stub call. We assume all keys are kept.
						this.estimatedKeyCardinality = this.computeNumberOfProcessedKeys();
					}
				}
			} else if(hints.getAvgNumValuesPerKey() != -1 && this.estimatedNumRecords != -1) {
				// we have a hint for the average number of records per key
				this.estimatedKeyCardinality = (this.estimatedNumRecords / hints.getAvgNumValuesPerKey() >= 1) ? 
						(long) (this.estimatedNumRecords / hints.getAvgNumValuesPerKey()) : 1;
			}
			 
			// try to reversely estimate output cardinality from key cardinality
			if(this.estimatedKeyCardinality != -1 && !outputCardEstimated) {
				// we could derive an estimate for key cardinality but could not derive an estimate for the output cardinality
				if(hints.getAvgNumValuesPerKey() != -1) {
					// we have a hint for average values per key
					this.estimatedNumRecords = (this.estimatedKeyCardinality * hints.getAvgNumValuesPerKey() >= 1) ?
							(long) (this.estimatedKeyCardinality * hints.getAvgNumValuesPerKey()) : 1;
				}
			}
				
			// ############# output size estimation #####################

			double estAvgRecordWidth = this.computeAverageRecordWidth();
			
			if(this.estimatedNumRecords != -1 && estAvgRecordWidth != -1) {
				// we have a cardinality estimate and width estimate

				this.estimatedOutputSize = (this.estimatedNumRecords * estAvgRecordWidth) >= 1 ? 
						(long)(this.estimatedNumRecords * estAvgRecordWidth) : 1;
			}
			
			// check that the key-card is maximally as large as the number of rows
			if (this.estimatedKeyCardinality > this.estimatedNumRecords) {
				this.estimatedKeyCardinality = this.estimatedNumRecords;
			}
			
			this.computeCombinerReducingFactor();
		}
=======
//		OptimizerNode pred = input == null ? null : input.getSourcePact();
//		CompilerHints hints = getPactContract().getCompilerHints();
//		
//		// special hint handling for Reduce:
//		// In case of SameKey OutputContract, avgNumValuesPerKey and avgRecordsEmittedPerStubCall are identical, 
//		// since the stub is called once per key
//		if(this.getOutputContract().equals(OutputContract.SameKey)) {
//			if(hints.getAvgNumValuesPerKey() != -1 && hints.getAvgRecordsEmittedPerStubCall() == -1) {
//				hints.setAvgRecordsEmittedPerStubCall(hints.getAvgNumValuesPerKey());
//			}
//			if(hints.getAvgRecordsEmittedPerStubCall() != -1 && hints.getAvgNumValuesPerKey() == -1) {
//				hints.setAvgNumValuesPerKey(hints.getAvgRecordsEmittedPerStubCall());
//			}
//		}
//
//		// check if preceding node is available
//		if (pred == null) {
//			// Preceding node is not available, we take hints as given
//			this.estimatedKeyCardinality = hints.getKeyCardinality();
//			
//			if(hints.getKeyCardinality() != -1 && hints.getAvgNumValuesPerKey() != -1) {
//				this.estimatedNumRecords = (hints.getKeyCardinality() * hints.getAvgNumValuesPerKey()) >= 1 ? 
//						(long) (hints.getKeyCardinality() * hints.getAvgNumValuesPerKey()) : 1;
//			}
//			
//			if(this.estimatedNumRecords != -1 && hints.getAvgBytesPerRecord() != -1) {
//				this.estimatedOutputSize = (this.estimatedNumRecords * hints.getAvgBytesPerRecord() >= 1) ? 
//						(long) (this.estimatedNumRecords * hints.getAvgBytesPerRecord()) : 1;
//			}
//			
//		} else {
//			// We have a preceding node
//		
//			// ############# set default estimates
//			
//			// default output cardinality is equal to number of stub calls
//			this.estimatedNumRecords = this.computeNumberOfStubCalls();
//			// default key cardinality is -1
//			this.estimatedKeyCardinality = -1;
//			// default output size is equal to output size of previous node
//			this.estimatedOutputSize = pred.estimatedOutputSize;
//			
//			
//			// ############# output cardinality estimation ##############
//			
//			boolean outputCardEstimated = true;
//				
//			if(hints.getKeyCardinality() != -1 && hints.getAvgNumValuesPerKey() != -1) {
//				// we have precise hints
//				this.estimatedNumRecords = (hints.getKeyCardinality() * hints.getAvgNumValuesPerKey() >= 1) ?
//						(long) (hints.getKeyCardinality() * hints.getAvgNumValuesPerKey()) : 1;
//			} else if(hints.getAvgRecordsEmittedPerStubCall() != 1.0) {
//				// we know how many records are in average emitted per stub call
//				this.estimatedNumRecords = (this.computeNumberOfStubCalls() * hints.getAvgRecordsEmittedPerStubCall() >= 1) ?
//						(long) (this.computeNumberOfStubCalls() * hints.getAvgRecordsEmittedPerStubCall()) : 1;
//			} else {
//				outputCardEstimated = false;
//			}
//						
//			// ############# output key cardinality estimation ##########
//
//			if(hints.getKeyCardinality() != -1) {
//				// number of keys is explicitly given by user hint
//				this.estimatedKeyCardinality = hints.getKeyCardinality();
//				
//			} else if(!this.getOutputContract().equals(OutputContract.None)) {
//				// we have an output contract which might help to estimate the number of output keys
//				
//				if(this.getOutputContract().equals(OutputContract.UniqueKey)) {
//					// each output key is unique. Every record has a unique key.
//					this.estimatedKeyCardinality = this.estimatedNumRecords;
//					
//				} else if(this.getOutputContract().equals(OutputContract.SameKey) || 
//						this.getOutputContract().equals(OutputContract.SameKeyFirst) || 
//						this.getOutputContract().equals(OutputContract.SameKeySecond)) {
//					// we have a samekey output contract
//					
//					if(hints.getAvgRecordsEmittedPerStubCall() < 1.0) {
//						// in average less than one record is emitted per stub call
//						
//						// compute the probability that at least one stub call emits a record for a given key 
//						double probToKeepKey = 1.0 - Math.pow((1.0 - hints.getAvgRecordsEmittedPerStubCall()), this.computeStubCallsPerProcessedKey());
//
//						this.estimatedKeyCardinality = (this.computeNumberOfProcessedKeys() * probToKeepKey >= 1) ?
//								(long) (this.computeNumberOfProcessedKeys() * probToKeepKey) : 1;
//					} else {
//						// in average more than one record is emitted per stub call. We assume all keys are kept.
//						this.estimatedKeyCardinality = this.computeNumberOfProcessedKeys();
//					}
//				}
//			} else if(hints.getAvgNumValuesPerKey() != -1 && this.estimatedNumRecords != -1) {
//				// we have a hint for the average number of records per key
//				this.estimatedKeyCardinality = (this.estimatedNumRecords / hints.getAvgNumValuesPerKey() >= 1) ? 
//						(long) (this.estimatedNumRecords / hints.getAvgNumValuesPerKey()) : 1;
//			}
//			 
//			// try to reversely estimate output cardinality from key cardinality
//			if(this.estimatedKeyCardinality != -1 && !outputCardEstimated) {
//				// we could derive an estimate for key cardinality but could not derive an estimate for the output cardinality
//				if(hints.getAvgNumValuesPerKey() != -1) {
//					// we have a hint for average values per key
//					this.estimatedNumRecords = (this.estimatedKeyCardinality * hints.getAvgNumValuesPerKey() >= 1) ?
//							(long) (this.estimatedKeyCardinality * hints.getAvgNumValuesPerKey()) : 1;
//				}
//			}
//				
//			// ############# output size estimation #####################
//
//			double estAvgRecordWidth = this.computeAverageRecordWidth();
//			
//			if(this.estimatedNumRecords != -1 && estAvgRecordWidth != -1) {
//				// we have a cardinality estimate and width estimate
//
//				this.estimatedOutputSize = (this.estimatedNumRecords * estAvgRecordWidth) >= 1 ? 
//						(long)(this.estimatedNumRecords * estAvgRecordWidth) : 1;
//			}
//			
//			// check that the key-card is maximally as large as the number of rows
//			if (this.estimatedKeyCardinality > this.estimatedNumRecords) {
//				this.estimatedKeyCardinality = this.estimatedNumRecords;
//			}
//			
//			this.computeCombinerReducingFactor();
//		}
>>>>>>> 3775fdca
	}

}<|MERGE_RESOLUTION|>--- conflicted
+++ resolved
@@ -15,8 +15,6 @@
 
 package eu.stratosphere.pact.compiler.plan;
 
-import java.util.ArrayList;
-import java.util.Collections;
 import java.util.List;
 import java.util.Map;
 
@@ -39,8 +37,6 @@
  * @author Stephan Ewen (stephan.ewen@tu-berlin.de)
  */
 public class ReduceNode extends SingleInputNode {
-	private List<OptimizerNode> cachedPlans; // a cache for the computed alternative plans
-
 	private float combinerReducingFactor = 1.0f; // the factor by which the combiner reduces the data
 
 	/**
@@ -97,14 +93,9 @@
 	 * 
 	 * @return The contract.
 	 */
-<<<<<<< HEAD
 	@Override
-	public ReduceContract<?, ?, ?, ?> getPactContract() {
-		return (ReduceContract<?, ?, ?, ?>) super.getPactContract();
-=======
 	public ReduceContract getPactContract() {
 		return (ReduceContract) super.getPactContract();
->>>>>>> 3775fdca
 	}
 
 	/**
@@ -183,58 +174,13 @@
 		super.setInputs(contractToNode);
 	}
 
-	/*
-	 * (non-Javadoc)
-	 * @see eu.stratosphere.pact.compiler.plan.OptimizerNode#computeInterestingProperties()
-	 */
-	@Override
-	public void computeInterestingPropertiesForInputs(CostEstimator estimator) {
-<<<<<<< HEAD
-		// check, if there is an output contract that tells us that certain properties are preserved.
-		// if so, propagate to the child.
-		List<InterestingProperties> thisNodesIntProps = getInterestingProperties();
-		List<InterestingProperties> props = null;
-
-		switch (getOutputContract()) {
-		case SameKey:
-		case SuperKey:
-			props = InterestingProperties.filterByOutputContract(thisNodesIntProps, getOutputContract());
-			break;
-		default:
-			props = new ArrayList<InterestingProperties>();
-			break;
-		}
-
-		// add the first interesting properties: partitioned and grouped
-		InterestingProperties ip1 = new InterestingProperties();
-		ip1.getGlobalProperties().setPartitioning(PartitionProperty.ANY);
-		ip1.getLocalProperties().setKeysGrouped(true);
-		
-		for(PactConnection c : this.input) {
-			Costs cost = new Costs();
-			estimator.getHashPartitioningCost(c, cost);
-			ip1.getMaximalCosts().addCosts(cost);
-			cost = new Costs();
-			estimator.getLocalSortCost(this, Collections.<PactConnection>singletonList(c), cost);
-			ip1.getMaximalCosts().addCosts(cost);
-		}
-
-		// add the second interesting properties: partitioned only
-		InterestingProperties ip2 = new InterestingProperties();
-		ip2.getGlobalProperties().setPartitioning(PartitionProperty.ANY);
-		for(PactConnection c : this.input) {
-			Costs cost = new Costs();
-			estimator.getHashPartitioningCost(c, cost);
-			ip2.getMaximalCosts().addCosts(cost);
-		}
-
-		InterestingProperties.mergeUnionOfInterestingProperties(props, ip1);
-		InterestingProperties.mergeUnionOfInterestingProperties(props, ip2);
-
-		for(PactConnection c : this.input) {
-			c.addAllInterestingProperties(props);
-		}
-=======
+// union version by mjsax
+//	/*
+//	 * (non-Javadoc)
+//	 * @see eu.stratosphere.pact.compiler.plan.OptimizerNode#computeInterestingProperties()
+//	 */
+//	@Override
+//	public void computeInterestingPropertiesForInputs(CostEstimator estimator) {
 //		// check, if there is an output contract that tells us that certain properties are preserved.
 //		// if so, propagate to the child.
 //		List<InterestingProperties> thisNodesIntProps = getInterestingProperties();
@@ -254,6 +200,59 @@
 //		InterestingProperties ip1 = new InterestingProperties();
 //		ip1.getGlobalProperties().setPartitioning(PartitionProperty.ANY);
 //		ip1.getLocalProperties().setKeysGrouped(true);
+//		
+//		for(PactConnection c : this.input) {
+//			Costs cost = new Costs();
+//			estimator.getHashPartitioningCost(c, cost);
+//			ip1.getMaximalCosts().addCosts(cost);
+//			cost = new Costs();
+//			estimator.getLocalSortCost(this, Collections.<PactConnection>singletonList(c), cost);
+//			ip1.getMaximalCosts().addCosts(cost);
+//		}
+//
+//		// add the second interesting properties: partitioned only
+//		InterestingProperties ip2 = new InterestingProperties();
+//		ip2.getGlobalProperties().setPartitioning(PartitionProperty.ANY);
+//		for(PactConnection c : this.input) {
+//			Costs cost = new Costs();
+//			estimator.getHashPartitioningCost(c, cost);
+//			ip2.getMaximalCosts().addCosts(cost);
+//		}
+//
+//		InterestingProperties.mergeUnionOfInterestingProperties(props, ip1);
+//		InterestingProperties.mergeUnionOfInterestingProperties(props, ip2);
+//
+//		for(PactConnection c : this.input) {
+//			c.addAllInterestingProperties(props);
+//		}
+//	}
+// end union version
+
+	/*
+	 * (non-Javadoc)
+	 * @see eu.stratosphere.pact.compiler.plan.OptimizerNode#computeInterestingProperties()
+	 */
+	@Override
+	public void computeInterestingPropertiesForInputs(CostEstimator estimator) {
+//		// check, if there is an output contract that tells us that certain properties are preserved.
+//		// if so, propagate to the child.
+//		List<InterestingProperties> thisNodesIntProps = getInterestingProperties();
+//		List<InterestingProperties> props = null;
+//
+//		switch (getOutputContract()) {
+//		case SameKey:
+//		case SuperKey:
+//			props = InterestingProperties.filterByOutputContract(thisNodesIntProps, getOutputContract());
+//			break;
+//		default:
+//			props = new ArrayList<InterestingProperties>();
+//			break;
+//		}
+//
+//		// add the first interesting properties: partitioned and grouped
+//		InterestingProperties ip1 = new InterestingProperties();
+//		ip1.getGlobalProperties().setPartitioning(PartitionProperty.ANY);
+//		ip1.getLocalProperties().setKeysGrouped(true);
 //		estimator.getHashPartitioningCost(this.input, ip1.getMaximalCosts());
 //		Costs c = new Costs();
 //		estimator.getLocalSortCost(this, this.input, c);
@@ -268,8 +267,12 @@
 //		InterestingProperties.mergeUnionOfInterestingProperties(props, ip2);
 //
 //		input.addAllInterestingProperties(props);
-		this.input.setNoInterestingProperties();
->>>>>>> 3775fdca
+	
+	
+		// by mjsax because of union
+//		this.input.setNoInterestingProperties();
+		for(PactConnection c : this.input)
+			c.setNoInterestingProperties();
 	}
 
 	@Override
@@ -402,128 +405,129 @@
 		}
 	}
 	
-<<<<<<< HEAD
-	/**
-	 * Computes the number of keys that are processed by the PACT.
-	 * 
-	 * @return the number of keys processed by the PACT.
-	 */
-	private long computeNumberOfProcessedKeys() {
-		long keySum = 0;
-		
-		for(PactConnection c : this.input) {
-			OptimizerNode pred = c.getSourcePact();
-		
-			if(pred != null) {
-				// if one input (all of them are unioned) does not know
-				// its record count, we a pessimistic and return "unknown" as well
-				if(pred.estimatedKeyCardinality == -1)
-					return -1;
-				
-				// Each key is processed by Map
-				// all inputs are union -> we sum up the keyCounts
-				keySum += pred.estimatedKeyCardinality;
-			} 
-		}
-		
-		return keySum;
-	}
-	
-	/**
-	 * Computes the number of stub calls for one processed key. 
-	 * 
-	 * @return the number of stub calls for one processed key.
-	 */
-	private double computeStubCallsPerProcessedKey() {
-		// the stub is called once for each key.
-		return 1;
-	}
-	
-	/**
-	 * Computes the number of stub calls.
-	 * 
-	 * @return the number of stub calls.
-	 */
-	private long computeNumberOfStubCalls() {
-		// the stub is called once per key
-		return computeNumberOfProcessedKeys();
-	}
-	
-	/**
-	 * Computes the width of output records
-	 * 
-	 * @return width of output records
-	 */
-	private double computeAverageRecordWidth() {
-		CompilerHints hints = getPactContract().getCompilerHints();
-		
-		if(hints != null && hints.getAvgBytesPerRecord() != -1) {
-			// use hint if available
-			return hints.getAvgBytesPerRecord();
-		
-		}
-		
-		long outputSize = 0;
-		long numRecords = 0;
-		for(PactConnection c : this.input) {
-			OptimizerNode pred = c.getSourcePact();
-			
-			if(pred != null) {
-				// if one input (all of them are unioned) does not know
-				// its output size or number of records,
-				// we a pessimistic and return "unknown" as well
-				if(pred.estimatedOutputSize == -1 || pred.estimatedNumRecords == -1)
-					return -1;
-				
-				outputSize += pred.estimatedOutputSize;
-				numRecords += pred.estimatedNumRecords;
-			}
-		}
-		
-		double result = outputSize / (double)numRecords;
-		
-		// a record must have at least one byte...
-		if(result < 1)
-			return 1;
-		
-		return result;
-	}
-	
-	private void computeCombinerReducingFactor() {
-		if(!isCombineable())
-			return;
-		
-		long numRecords = 0;
-		for(PactConnection c : this.input) {
-			OptimizerNode pred = c.getSourcePact();
-			if(pred != null) {
-				// if one input (all of them are unioned) does not know
-				// its number of records, we a pessimistic and return
-				// (reducing factor keeps -1 [unknown])
-				if(pred.estimatedNumRecords == -11)
-					return;
-				
-				numRecords += pred.estimatedNumRecords;
-			}
-		}
-		
-		long numKeys = computeNumberOfProcessedKeys();
-		if(numKeys == -1)
-			return;
-		
-		int parallelism = getDegreeOfParallelism();
-		if(parallelism < 1)
-			parallelism = 32; // @parallelism
-
-		float inValsPerKey = numRecords / (float)numKeys;
-		float valsPerNode = inValsPerKey / parallelism;
-		// each node will process at least one key 
-		if(valsPerNode < 1)
-			valsPerNode = 1;
-
-		this.combinerReducingFactor = 1 / valsPerNode;
-	}
-=======
+// union version my mjsax
+//	/**
+//	 * Computes the number of keys that are processed by the PACT.
+//	 * 
+//	 * @return the number of keys processed by the PACT.
+//	 */
+//	private long computeNumberOfProcessedKeys() {
+//		long keySum = 0;
+//		
+//		for(PactConnection c : this.input) {
+//			OptimizerNode pred = c.getSourcePact();
+//		
+//			if(pred != null) {
+//				// if one input (all of them are unioned) does not know
+//				// its record count, we a pessimistic and return "unknown" as well
+//				if(pred.estimatedKeyCardinality == -1)
+//					return -1;
+//				
+//				// Each key is processed by Map
+//				// all inputs are union -> we sum up the keyCounts
+//				keySum += pred.estimatedKeyCardinality;
+//			} 
+//		}
+//		
+//		return keySum;
+//	}
+//	
+//	/**
+//	 * Computes the number of stub calls for one processed key. 
+//	 * 
+//	 * @return the number of stub calls for one processed key.
+//	 */
+//	private double computeStubCallsPerProcessedKey() {
+//		// the stub is called once for each key.
+//		return 1;
+//	}
+//	
+//	/**
+//	 * Computes the number of stub calls.
+//	 * 
+//	 * @return the number of stub calls.
+//	 */
+//	private long computeNumberOfStubCalls() {
+//		// the stub is called once per key
+//		return computeNumberOfProcessedKeys();
+//	}
+//	
+//	/**
+//	 * Computes the width of output records
+//	 * 
+//	 * @return width of output records
+//	 */
+//	private double computeAverageRecordWidth() {
+//		CompilerHints hints = getPactContract().getCompilerHints();
+//		
+//		if(hints != null && hints.getAvgBytesPerRecord() != -1) {
+//			// use hint if available
+//			return hints.getAvgBytesPerRecord();
+//		
+//		}
+//		
+//		long outputSize = 0;
+//		long numRecords = 0;
+//		for(PactConnection c : this.input) {
+//			OptimizerNode pred = c.getSourcePact();
+//			
+//			if(pred != null) {
+//				// if one input (all of them are unioned) does not know
+//				// its output size or number of records,
+//				// we a pessimistic and return "unknown" as well
+//				if(pred.estimatedOutputSize == -1 || pred.estimatedNumRecords == -1)
+//					return -1;
+//				
+//				outputSize += pred.estimatedOutputSize;
+//				numRecords += pred.estimatedNumRecords;
+//			}
+//		}
+//		
+//		double result = outputSize / (double)numRecords;
+//		
+//		// a record must have at least one byte...
+//		if(result < 1)
+//			return 1;
+//		
+//		return result;
+//	}
+//	
+//	private void computeCombinerReducingFactor() {
+//		if(!isCombineable())
+//			return;
+//		
+//		long numRecords = 0;
+//		for(PactConnection c : this.input) {
+//			OptimizerNode pred = c.getSourcePact();
+//			if(pred != null) {
+//				// if one input (all of them are unioned) does not know
+//				// its number of records, we a pessimistic and return
+//				// (reducing factor keeps -1 [unknown])
+//				if(pred.estimatedNumRecords == -11)
+//					return;
+//				
+//				numRecords += pred.estimatedNumRecords;
+//			}
+//		}
+//		
+//		long numKeys = computeNumberOfProcessedKeys();
+//		if(numKeys == -1)
+//			return;
+//		
+//		int parallelism = getDegreeOfParallelism();
+//		if(parallelism < 1)
+//			parallelism = 32; // @parallelism
+//
+//		float inValsPerKey = numRecords / (float)numKeys;
+//		float valsPerNode = inValsPerKey / parallelism;
+//		// each node will process at least one key 
+//		if(valsPerNode < 1)
+//			valsPerNode = 1;
+//
+//		this.combinerReducingFactor = 1 / valsPerNode;
+//	}
+// end union version
+
 //	/**
 //	 * Computes the number of keys that are processed by the PACT.
 //	 * 
@@ -606,167 +610,25 @@
 //			this.combinerReducingFactor = 1.0f / valsPerNode;
 //		}
 //	}
->>>>>>> 3775fdca
-	
-	/*
-	 * (non-Javadoc)
-	 * @see eu.stratosphere.pact.compiler.plan.OptimizerNode#computeOutputEstimates(eu.stratosphere.pact.compiler.DataStatistics)
-	 */
-	@Override
-	public void computeOutputEstimates(DataStatistics statistics) {
-<<<<<<< HEAD
-		boolean allPredsAvailable = false;
-		
-		if(this.input != null) {
-			for(PactConnection c : this.input) {
-				if(c.getSourcePact() == null) {
-					allPredsAvailable = false;
-					break;
-				}
-			}
-		}
-
-		CompilerHints hints = getPactContract().getCompilerHints();
-		
-		// special hint handling for Reduce:
-		// In case of SameKey OutputContract, avgNumValuesPerKey and avgRecordsEmittedPerStubCall are identical, 
-		// since the stub is called once per key
-		if(this.getOutputContract().equals(OutputContract.SameKey)) {
-			if(hints.getAvgNumValuesPerKey() != -1 && hints.getAvgRecordsEmittedPerStubCall() == -1) {
-				hints.setAvgRecordsEmittedPerStubCall(hints.getAvgNumValuesPerKey());
-			}
-			if(hints.getAvgRecordsEmittedPerStubCall() != -1 && hints.getAvgNumValuesPerKey() == -1) {
-				hints.setAvgNumValuesPerKey(hints.getAvgRecordsEmittedPerStubCall());
-			}
-		}
-
-		// check if preceding node is available
-		if (!allPredsAvailable) {
-			// Preceding node is not available, we take hints as given
-			this.estimatedKeyCardinality = hints.getKeyCardinality();
-			
-			if(hints.getKeyCardinality() != -1 && hints.getAvgNumValuesPerKey() != -1) {
-				this.estimatedNumRecords = (hints.getKeyCardinality() * hints.getAvgNumValuesPerKey()) >= 1 ? 
-						(long) (hints.getKeyCardinality() * hints.getAvgNumValuesPerKey()) : 1;
-			}
-			
-			if(this.estimatedNumRecords != -1 && hints.getAvgBytesPerRecord() != -1) {
-				this.estimatedOutputSize = (this.estimatedNumRecords * hints.getAvgBytesPerRecord() >= 1) ? 
-						(long) (this.estimatedNumRecords * hints.getAvgBytesPerRecord()) : 1;
-			}
-			
-		} else {
-			// We have a preceding node
-		
-			// ############# set default estimates
-			
-			// default output cardinality is equal to number of stub calls
-			this.estimatedNumRecords = this.computeNumberOfStubCalls();
-			// default key cardinality is -1
-			this.estimatedKeyCardinality = -1;
-			// default output size is equal to output size of previous node
-			long outputSize = 0;
-			for(PactConnection c : this.input) {
-				OptimizerNode pred = c.getSourcePact();
-				
-				if(pred != null) {
-					// if one input (all of them are unioned) does not know
-					// its output size, we a pessimistic and return "unknown" as well
-					if(pred.estimatedOutputSize == -1) {
-						outputSize = -1;
-						break;
-					}
-					
-					outputSize += pred.estimatedOutputSize;
-				}
-			}
-			
-			this.estimatedOutputSize = outputSize;
-			
-			
-			// ############# output cardinality estimation ##############
-			
-			boolean outputCardEstimated = true;
-				
-			if(hints.getKeyCardinality() != -1 && hints.getAvgNumValuesPerKey() != -1) {
-				// we have precise hints
-				this.estimatedNumRecords = (hints.getKeyCardinality() * hints.getAvgNumValuesPerKey() >= 1) ?
-						(long) (hints.getKeyCardinality() * hints.getAvgNumValuesPerKey()) : 1;
-			} else if(hints.getAvgRecordsEmittedPerStubCall() != 1.0) {
-				// we know how many records are in average emitted per stub call
-				this.estimatedNumRecords = (this.computeNumberOfStubCalls() * hints.getAvgRecordsEmittedPerStubCall() >= 1) ?
-						(long) (this.computeNumberOfStubCalls() * hints.getAvgRecordsEmittedPerStubCall()) : 1;
-			} else {
-				outputCardEstimated = false;
-			}
-						
-			// ############# output key cardinality estimation ##########
-
-			if(hints.getKeyCardinality() != -1) {
-				// number of keys is explicitly given by user hint
-				this.estimatedKeyCardinality = hints.getKeyCardinality();
-				
-			} else if(!this.getOutputContract().equals(OutputContract.None)) {
-				// we have an output contract which might help to estimate the number of output keys
-				
-				if(this.getOutputContract().equals(OutputContract.UniqueKey)) {
-					// each output key is unique. Every record has a unique key.
-					this.estimatedKeyCardinality = this.estimatedNumRecords;
-					
-				} else if(this.getOutputContract().equals(OutputContract.SameKey) || 
-						this.getOutputContract().equals(OutputContract.SameKeyFirst) || 
-						this.getOutputContract().equals(OutputContract.SameKeySecond)) {
-					// we have a samekey output contract
-					
-					if(hints.getAvgRecordsEmittedPerStubCall() < 1.0) {
-						// in average less than one record is emitted per stub call
-						
-						// compute the probability that at least one stub call emits a record for a given key 
-						double probToKeepKey = 1.0 - Math.pow((1.0 - hints.getAvgRecordsEmittedPerStubCall()), this.computeStubCallsPerProcessedKey());
-
-						this.estimatedKeyCardinality = (this.computeNumberOfProcessedKeys() * probToKeepKey >= 1) ?
-								(long) (this.computeNumberOfProcessedKeys() * probToKeepKey) : 1;
-					} else {
-						// in average more than one record is emitted per stub call. We assume all keys are kept.
-						this.estimatedKeyCardinality = this.computeNumberOfProcessedKeys();
-					}
-				}
-			} else if(hints.getAvgNumValuesPerKey() != -1 && this.estimatedNumRecords != -1) {
-				// we have a hint for the average number of records per key
-				this.estimatedKeyCardinality = (this.estimatedNumRecords / hints.getAvgNumValuesPerKey() >= 1) ? 
-						(long) (this.estimatedNumRecords / hints.getAvgNumValuesPerKey()) : 1;
-			}
-			 
-			// try to reversely estimate output cardinality from key cardinality
-			if(this.estimatedKeyCardinality != -1 && !outputCardEstimated) {
-				// we could derive an estimate for key cardinality but could not derive an estimate for the output cardinality
-				if(hints.getAvgNumValuesPerKey() != -1) {
-					// we have a hint for average values per key
-					this.estimatedNumRecords = (this.estimatedKeyCardinality * hints.getAvgNumValuesPerKey() >= 1) ?
-							(long) (this.estimatedKeyCardinality * hints.getAvgNumValuesPerKey()) : 1;
-				}
-			}
-				
-			// ############# output size estimation #####################
-
-			double estAvgRecordWidth = this.computeAverageRecordWidth();
-			
-			if(this.estimatedNumRecords != -1 && estAvgRecordWidth != -1) {
-				// we have a cardinality estimate and width estimate
-
-				this.estimatedOutputSize = (this.estimatedNumRecords * estAvgRecordWidth) >= 1 ? 
-						(long)(this.estimatedNumRecords * estAvgRecordWidth) : 1;
-			}
-			
-			// check that the key-card is maximally as large as the number of rows
-			if (this.estimatedKeyCardinality > this.estimatedNumRecords) {
-				this.estimatedKeyCardinality = this.estimatedNumRecords;
-			}
-			
-			this.computeCombinerReducingFactor();
-		}
-=======
-//		OptimizerNode pred = input == null ? null : input.getSourcePact();
+
+// union version by mjsax
+//	/*
+//	 * (non-Javadoc)
+//	 * @see eu.stratosphere.pact.compiler.plan.OptimizerNode#computeOutputEstimates(eu.stratosphere.pact.compiler.DataStatistics)
+//	 */
+//	@Override
+//	public void computeOutputEstimates(DataStatistics statistics) {
+//		boolean allPredsAvailable = false;
+//		
+//		if(this.input != null) {
+//			for(PactConnection c : this.input) {
+//				if(c.getSourcePact() == null) {
+//					allPredsAvailable = false;
+//					break;
+//				}
+//			}
+//		}
+//
 //		CompilerHints hints = getPactContract().getCompilerHints();
 //		
 //		// special hint handling for Reduce:
@@ -782,7 +644,7 @@
 //		}
 //
 //		// check if preceding node is available
-//		if (pred == null) {
+//		if (!allPredsAvailable) {
 //			// Preceding node is not available, we take hints as given
 //			this.estimatedKeyCardinality = hints.getKeyCardinality();
 //			
@@ -806,7 +668,23 @@
 //			// default key cardinality is -1
 //			this.estimatedKeyCardinality = -1;
 //			// default output size is equal to output size of previous node
-//			this.estimatedOutputSize = pred.estimatedOutputSize;
+//			long outputSize = 0;
+//			for(PactConnection c : this.input) {
+//				OptimizerNode pred = c.getSourcePact();
+//				
+//				if(pred != null) {
+//					// if one input (all of them are unioned) does not know
+//					// its output size, we a pessimistic and return "unknown" as well
+//					if(pred.estimatedOutputSize == -1) {
+//						outputSize = -1;
+//						break;
+//					}
+//					
+//					outputSize += pred.estimatedOutputSize;
+//				}
+//			}
+//			
+//			this.estimatedOutputSize = outputSize;
 //			
 //			
 //			// ############# output cardinality estimation ##############
@@ -890,7 +768,138 @@
 //			
 //			this.computeCombinerReducingFactor();
 //		}
->>>>>>> 3775fdca
+// end union version
+
+	/*
+	 * (non-Javadoc)
+	 * @see eu.stratosphere.pact.compiler.plan.OptimizerNode#computeOutputEstimates(eu.stratosphere.pact.compiler.DataStatistics)
+	 */
+	@Override
+	public void computeOutputEstimates(DataStatistics statistics) {
+//		OptimizerNode pred = input == null ? null : input.getSourcePact();
+//		CompilerHints hints = getPactContract().getCompilerHints();
+//		
+//		// special hint handling for Reduce:
+//		// In case of SameKey OutputContract, avgNumValuesPerKey and avgRecordsEmittedPerStubCall are identical, 
+//		// since the stub is called once per key
+//		if(this.getOutputContract().equals(OutputContract.SameKey)) {
+//			if(hints.getAvgNumValuesPerKey() != -1 && hints.getAvgRecordsEmittedPerStubCall() == -1) {
+//				hints.setAvgRecordsEmittedPerStubCall(hints.getAvgNumValuesPerKey());
+//			}
+//			if(hints.getAvgRecordsEmittedPerStubCall() != -1 && hints.getAvgNumValuesPerKey() == -1) {
+//				hints.setAvgNumValuesPerKey(hints.getAvgRecordsEmittedPerStubCall());
+//			}
+//		}
+//
+//		// check if preceding node is available
+//		if (pred == null) {
+//			// Preceding node is not available, we take hints as given
+//			this.estimatedKeyCardinality = hints.getKeyCardinality();
+//			
+//			if(hints.getKeyCardinality() != -1 && hints.getAvgNumValuesPerKey() != -1) {
+//				this.estimatedNumRecords = (hints.getKeyCardinality() * hints.getAvgNumValuesPerKey()) >= 1 ? 
+//						(long) (hints.getKeyCardinality() * hints.getAvgNumValuesPerKey()) : 1;
+//			}
+//			
+//			if(this.estimatedNumRecords != -1 && hints.getAvgBytesPerRecord() != -1) {
+//				this.estimatedOutputSize = (this.estimatedNumRecords * hints.getAvgBytesPerRecord() >= 1) ? 
+//						(long) (this.estimatedNumRecords * hints.getAvgBytesPerRecord()) : 1;
+//			}
+//			
+//		} else {
+//			// We have a preceding node
+//		
+//			// ############# set default estimates
+//			
+//			// default output cardinality is equal to number of stub calls
+//			this.estimatedNumRecords = this.computeNumberOfStubCalls();
+//			// default key cardinality is -1
+//			this.estimatedKeyCardinality = -1;
+//			// default output size is equal to output size of previous node
+//			this.estimatedOutputSize = pred.estimatedOutputSize;
+//			
+//			
+//			// ############# output cardinality estimation ##############
+//			
+//			boolean outputCardEstimated = true;
+//				
+//			if(hints.getKeyCardinality() != -1 && hints.getAvgNumValuesPerKey() != -1) {
+//				// we have precise hints
+//				this.estimatedNumRecords = (hints.getKeyCardinality() * hints.getAvgNumValuesPerKey() >= 1) ?
+//						(long) (hints.getKeyCardinality() * hints.getAvgNumValuesPerKey()) : 1;
+//			} else if(hints.getAvgRecordsEmittedPerStubCall() != 1.0) {
+//				// we know how many records are in average emitted per stub call
+//				this.estimatedNumRecords = (this.computeNumberOfStubCalls() * hints.getAvgRecordsEmittedPerStubCall() >= 1) ?
+//						(long) (this.computeNumberOfStubCalls() * hints.getAvgRecordsEmittedPerStubCall()) : 1;
+//			} else {
+//				outputCardEstimated = false;
+//			}
+//						
+//			// ############# output key cardinality estimation ##########
+//
+//			if(hints.getKeyCardinality() != -1) {
+//				// number of keys is explicitly given by user hint
+//				this.estimatedKeyCardinality = hints.getKeyCardinality();
+//				
+//			} else if(!this.getOutputContract().equals(OutputContract.None)) {
+//				// we have an output contract which might help to estimate the number of output keys
+//				
+//				if(this.getOutputContract().equals(OutputContract.UniqueKey)) {
+//					// each output key is unique. Every record has a unique key.
+//					this.estimatedKeyCardinality = this.estimatedNumRecords;
+//					
+//				} else if(this.getOutputContract().equals(OutputContract.SameKey) || 
+//						this.getOutputContract().equals(OutputContract.SameKeyFirst) || 
+//						this.getOutputContract().equals(OutputContract.SameKeySecond)) {
+//					// we have a samekey output contract
+//					
+//					if(hints.getAvgRecordsEmittedPerStubCall() < 1.0) {
+//						// in average less than one record is emitted per stub call
+//						
+//						// compute the probability that at least one stub call emits a record for a given key 
+//						double probToKeepKey = 1.0 - Math.pow((1.0 - hints.getAvgRecordsEmittedPerStubCall()), this.computeStubCallsPerProcessedKey());
+//
+//						this.estimatedKeyCardinality = (this.computeNumberOfProcessedKeys() * probToKeepKey >= 1) ?
+//								(long) (this.computeNumberOfProcessedKeys() * probToKeepKey) : 1;
+//					} else {
+//						// in average more than one record is emitted per stub call. We assume all keys are kept.
+//						this.estimatedKeyCardinality = this.computeNumberOfProcessedKeys();
+//					}
+//				}
+//			} else if(hints.getAvgNumValuesPerKey() != -1 && this.estimatedNumRecords != -1) {
+//				// we have a hint for the average number of records per key
+//				this.estimatedKeyCardinality = (this.estimatedNumRecords / hints.getAvgNumValuesPerKey() >= 1) ? 
+//						(long) (this.estimatedNumRecords / hints.getAvgNumValuesPerKey()) : 1;
+//			}
+//			 
+//			// try to reversely estimate output cardinality from key cardinality
+//			if(this.estimatedKeyCardinality != -1 && !outputCardEstimated) {
+//				// we could derive an estimate for key cardinality but could not derive an estimate for the output cardinality
+//				if(hints.getAvgNumValuesPerKey() != -1) {
+//					// we have a hint for average values per key
+//					this.estimatedNumRecords = (this.estimatedKeyCardinality * hints.getAvgNumValuesPerKey() >= 1) ?
+//							(long) (this.estimatedKeyCardinality * hints.getAvgNumValuesPerKey()) : 1;
+//				}
+//			}
+//				
+//			// ############# output size estimation #####################
+//
+//			double estAvgRecordWidth = this.computeAverageRecordWidth();
+//			
+//			if(this.estimatedNumRecords != -1 && estAvgRecordWidth != -1) {
+//				// we have a cardinality estimate and width estimate
+//
+//				this.estimatedOutputSize = (this.estimatedNumRecords * estAvgRecordWidth) >= 1 ? 
+//						(long)(this.estimatedNumRecords * estAvgRecordWidth) : 1;
+//			}
+//			
+//			// check that the key-card is maximally as large as the number of rows
+//			if (this.estimatedKeyCardinality > this.estimatedNumRecords) {
+//				this.estimatedKeyCardinality = this.estimatedNumRecords;
+//			}
+//			
+//			this.computeCombinerReducingFactor();
+//		}
 	}
 
 }